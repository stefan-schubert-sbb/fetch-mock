const ResponseBuilder = require('./response-builder');
const requestUtils = require('./request-utils');
const FetchMock = {};

const normalizeRequest = (url, options, Request) => {
	if (Request.prototype.isPrototypeOf(url)) {
		const obj = {
			url: requestUtils.normalizeUrl(url.url),
			opts: {
				method: url.method
			},
			request: url
		};

		const headers = requestUtils.headers.toArray(url.headers);

		if (headers.length) {
			obj.opts.headers = requestUtils.headers.zip(headers);
		}
		return obj;
	} else if (
		typeof url === 'string' ||
		// horrible URL object duck-typing
		(typeof url === 'object' && 'href' in url)
	) {
		return {
			url: requestUtils.normalizeUrl(url),
			opts: options
		};
	} else if (typeof url === 'object') {
		throw new TypeError(
			'fetch-mock: Unrecognised Request object. Read the Config and Installation sections of the docs'
		);
	} else {
		throw new TypeError('fetch-mock: Invalid arguments passed to fetch');
	}
};

FetchMock.fetchHandler = function(url, opts, request) {
	({ url, opts, request } = normalizeRequest(url, opts, this.config.Request));

	const response = this.executeRouter(url, opts, request);

	// this is used to power the .flush() method
	let done;
	this._holdingPromises.push(new this.config.Promise(res => (done = res)));

	// wrapped in this promise to make sure we respect custom Promise
	// constructors defined by the user
	return new this.config.Promise((res, rej) => {
		this.generateResponse(response, url, opts)
			.then(res, rej)
			.then(done, done);
	});
};

FetchMock.fetchHandler.isMock = true;

<<<<<<< HEAD
FetchMock.executeRouter = function(url, options, request) {
=======
FetchMock.executeRouter = function(url, opts, request) {
>>>>>>> 315bf4be
	if (this.config.fallbackToNetwork === 'always') {
		return this.getNativeFetch();
	}

<<<<<<< HEAD
	const response = this.router(url, options, request);
=======
	const response = this.router(url, opts, request);
>>>>>>> 315bf4be

	if (response) {
		return response;
	}

	if (this.config.warnOnFallback) {
		console.warn(`Unmatched ${options && options.method || 'GET'} to ${url}`); // eslint-disable-line
	}

<<<<<<< HEAD
	this.push(null, { url, options, request });
=======
	this.push(null, request ? [url, opts, request] : [url, opts]);
>>>>>>> 315bf4be

	if (this.fallbackResponse) {
		return this.fallbackResponse;
	}

	if (!this.config.fallbackToNetwork) {
		throw new Error(
<<<<<<< HEAD
			`fetch-mock: No fallback response defined for ${(options &&
				options.method) ||
=======
			`fetch-mock: No fallback response defined for ${(opts && opts.method) ||
>>>>>>> 315bf4be
				'GET'} to ${url}`
		);
	}

	return this.getNativeFetch();
};

FetchMock.generateResponse = async function(response, url, opts) {
	// We want to allow things like
	// - function returning a Promise for a response
	// - delaying (using a timeout Promise) a function's execution to generate
	//   a response
	// Because of this we can't safely check for function before Promisey-ness,
	// or vice versa. So to keep it DRY, and flexible, we keep trying until we
	// have something that looks like neither Promise nor function
	while (
		typeof response === 'function' ||
		typeof response.then === 'function'
	) {
		if (typeof response === 'function') {
			response = response(url, opts);
		} else {
			// Strange .then is to cope with non ES Promises... god knows why it works
			response = await response.then(it => it);
		}
	}

	// If the response says to throw an error, throw it
	// Type checking is to deal with sinon spies having a throws property :-0
	if (response.throws && typeof response !== 'function') {
		throw response.throws;
	}

	// If the response is a pre-made Response, respond with it
	if (this.config.Response.prototype.isPrototypeOf(response)) {
		return response;
	}

	// finally, if we need to convert config into a response, we do it
	return new ResponseBuilder(url, response, this).exec();
};

<<<<<<< HEAD
FetchMock.router = function(url, options, request) {
	const route = this.routes.find(route => route.matcher(url, options));

	if (route) {
		this.push(route.name, { url, options, request });
=======
FetchMock.router = function(url, opts, request) {
	const route = this.routes.find(route => route.matcher(url, opts));

	if (route) {
		this.push(route.name, request ? [url, opts, request] : [url, opts]);
>>>>>>> 315bf4be
		return route.response;
	}
};

FetchMock.getNativeFetch = function() {
	const func = this.realFetch || (this.isSandbox && this.config.fetch);
	if (!func) {
		throw new Error(
			'fetch-mock: Falling back to network only available on gloabl fetch-mock, or by setting config.fetch on sandboxed fetch-mock'
		);
	}
	return func;
};

FetchMock.push = function(name, { url, options, request }) {
	const args = [url, options];
	args.request = request;
	if (name) {
		this._calls[name] = this._calls[name] || [];
		this._calls[name].push(args);
		this._allCalls.push(args);
	} else {
		args.unmatched = true;
		this._allCalls.push(args);
	}
};

module.exports = FetchMock;<|MERGE_RESOLUTION|>--- conflicted
+++ resolved
@@ -56,20 +56,12 @@
 
 FetchMock.fetchHandler.isMock = true;
 
-<<<<<<< HEAD
 FetchMock.executeRouter = function(url, options, request) {
-=======
-FetchMock.executeRouter = function(url, opts, request) {
->>>>>>> 315bf4be
 	if (this.config.fallbackToNetwork === 'always') {
 		return this.getNativeFetch();
 	}
 
-<<<<<<< HEAD
 	const response = this.router(url, options, request);
-=======
-	const response = this.router(url, opts, request);
->>>>>>> 315bf4be
 
 	if (response) {
 		return response;
@@ -79,11 +71,7 @@
 		console.warn(`Unmatched ${options && options.method || 'GET'} to ${url}`); // eslint-disable-line
 	}
 
-<<<<<<< HEAD
 	this.push(null, { url, options, request });
-=======
-	this.push(null, request ? [url, opts, request] : [url, opts]);
->>>>>>> 315bf4be
 
 	if (this.fallbackResponse) {
 		return this.fallbackResponse;
@@ -91,12 +79,8 @@
 
 	if (!this.config.fallbackToNetwork) {
 		throw new Error(
-<<<<<<< HEAD
 			`fetch-mock: No fallback response defined for ${(options &&
 				options.method) ||
-=======
-			`fetch-mock: No fallback response defined for ${(opts && opts.method) ||
->>>>>>> 315bf4be
 				'GET'} to ${url}`
 		);
 	}
@@ -139,19 +123,11 @@
 	return new ResponseBuilder(url, response, this).exec();
 };
 
-<<<<<<< HEAD
 FetchMock.router = function(url, options, request) {
 	const route = this.routes.find(route => route.matcher(url, options));
 
 	if (route) {
 		this.push(route.name, { url, options, request });
-=======
-FetchMock.router = function(url, opts, request) {
-	const route = this.routes.find(route => route.matcher(url, opts));
-
-	if (route) {
-		this.push(route.name, request ? [url, opts, request] : [url, opts]);
->>>>>>> 315bf4be
 		return route.response;
 	}
 };
