const ResponseBuilder = require('./response-builder');

const FetchMock = {};

FetchMock.fetchHandler = function(url, opts) {
	const response = this.executeRouter(url, opts);

	// this is used to power the .flush() method
	let done;
	this._holdingPromises.push(new this.config.Promise(res => (done = res)));

	// wrapped in this promise to make sure we respect custom Promise
	// constructors defined by the user
	return new this.config.Promise((res, rej) => {
		this.generateResponse(response, url, opts)
			.then(res, rej)
			.then(done, done);
	});
};

FetchMock.fetchHandler.isMock = true;

FetchMock.executeRouter = function(url, opts) {
	if (this.config.fallbackToNetwork === 'always') {
		return this.getNativeFetch();
	}

	const response = this.router(url, opts);

	if (response) {
		return response;
	}

	if (this.config.warnOnFallback) {
		console.warn(`Unmatched ${opts && opts.method || 'GET'} to ${url}`); // eslint-disable-line
	}

	this.push(null, [url, opts]);

	if (this.fallbackResponse) {
		return this.fallbackResponse;
	}

	if (!this.config.fallbackToNetwork) {
		throw new Error(
			`No fallback response defined for ${(opts && opts.method) ||
				'GET'} to ${url}`
		);
	}

	return this.getNativeFetch();
};

<<<<<<< HEAD
FetchMock.generateResponse = async function(response, url, opts) {
=======
FetchMock.generateResponse = async function (response, url, opts) {

>>>>>>> 728f985a
	// We want to allow things like
	// - function returning a Promise for a response
	// - delaying (using a timeout Promise) a function's execution to generate
	//   a response
	// Because of this we can't safely check for function before Promisey-ness,
	// or vice versa. So to keep it DRY, and flexible, we keep trying until we
	// have something that looks like neither Promise nor function
	while (
		typeof response === 'function' ||
		typeof response.then === 'function'
	) {
		if (typeof response === 'function') {
			response = response(url, opts);
		} else {
			// Strange .then is to cope with non ES Promises... god knows why it works
			response = await response.then(it => it);
		}
	}

	// If the response says to throw an error, throw it
	// Type checking is to deal with sinon spies having a throws property :-0
	if (response.throws && typeof response !== 'function') {
		throw response.throws;
	}

	// If the response is a pre-made Response, respond with it
	if (this.config.Response.prototype.isPrototypeOf(response)) {
		return response;
	}

	// finally, if we need to convert config into a response, we do it
	return new ResponseBuilder(url, response, this).exec();
};

FetchMock.router = function(url, opts) {
	const route = this.routes.find(route => route.matcher(url, opts));

	if (route) {
		this.push(route.name, [url, opts]);
		return route.response;
	}
};

FetchMock.getNativeFetch = function() {
	const func = this.realFetch || (this.isSandbox && this.config.fetch);
	if (!func) {
		throw new Error(
			'Falling back to network only available on gloabl fetch-mock, or by setting config.fetch on sandboxed fetch-mock'
		);
	}
	return func;
};

FetchMock.push = function(name, args) {
	if (name) {
		this._calls[name] = this._calls[name] || [];
		this._calls[name].push(args);
		this._allCalls.push(args);
	} else {
		args.unmatched = true;
		this._allCalls.push(args);
	}
};

module.exports = FetchMock;<|MERGE_RESOLUTION|>--- conflicted
+++ resolved
@@ -51,12 +51,8 @@
 	return this.getNativeFetch();
 };
 
-<<<<<<< HEAD
-FetchMock.generateResponse = async function(response, url, opts) {
-=======
 FetchMock.generateResponse = async function (response, url, opts) {
 
->>>>>>> 728f985a
 	// We want to allow things like
 	// - function returning a Promise for a response
 	// - delaying (using a timeout Promise) a function's execution to generate
