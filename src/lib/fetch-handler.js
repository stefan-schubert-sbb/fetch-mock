const { debug, setDebugPhase, getDebug } = require('./debug');
const responseBuilder = require('./response-builder');
const requestUtils = require('./request-utils');
const FetchMock = {};

// see https://heycam.github.io/webidl/#aborterror for the standardised interface
// Note that this differs slightly from node-fetch
class AbortError extends Error {
	constructor() {
		super(...arguments);
		this.name = 'AbortError';
		this.message = 'The operation was aborted.';

		// Do not include this class in the stacktrace
		if (Error.captureStackTrace) {
			Error.captureStackTrace(this, this.constructor);
		}
	}
}

const resolve = async (
	{ response, responseIsFetch = false },
	url,
	options,
	request
) => {
	const debug = getDebug('resolve()');
	debug('Recursively resolving function and promise responses');
	// We want to allow things like
	// - function returning a Promise for a response
	// - delaying (using a timeout Promise) a function's execution to generate
	//   a response
	// Because of this we can't safely check for function before Promisey-ness,
	// or vice versa. So to keep it DRY, and flexible, we keep trying until we
	// have something that looks like neither Promise nor function
	while (true) {
		if (typeof response === 'function') {
			debug('  Response is a function');
			// in the case of falling back to the network we need to make sure we're using
			// the original Request instance, not our normalised url + options
			if (responseIsFetch) {
				if (request) {
					debug('  -> Calling fetch with Request instance');
					return response(request);
				}
				debug('  -> Calling fetch with url and options');
				return response(url, options);
			} else {
				debug('  -> Calling response function');
				response = response(url, options, request);
			}
		} else if (typeof response.then === 'function') {
			debug('  Response is a promise');
			debug('  -> Resolving promise');
			response = await response;
		} else {
			debug('  Response is not a function or a promise');
			debug('  -> Exiting response resolution recursion');
			return response;
		}
	}
};

<<<<<<< HEAD
FetchMock.fetchHandler = async function(url, options, request) {
	const normalizedRequest = await requestUtils.normalizeRequest(
=======
FetchMock.fetchHandler = function(url, options, request) {
	setDebugPhase('handle');
	const debug = getDebug('fetchHandler()');
	debug('fetch called with:', url, options);
	const normalizedRequest = requestUtils.normalizeRequest(
>>>>>>> 107c380e
		url,
		options,
		this.config.Request
	);

	({ url, options, request } = normalizedRequest);

	const { signal } = normalizedRequest;

	debug('Request normalised');
	debug('  url', url);
	debug('  options', options);
	debug('  request', request);
	debug('  signal', signal);

	const route = this.executeRouter(url, options, request);

	// this is used to power the .flush() method
	let done;
	this._holdingPromises.push(new this.config.Promise(res => (done = res)));

	// wrapped in this promise to make sure we respect custom Promise
	// constructors defined by the user
	return new this.config.Promise((res, rej) => {
		if (signal) {
			debug('signal exists - enabling fetch abort');
			const abort = () => {
				debug('aborting fetch');
				// note that DOMException is not available in node.js; even node-fetch uses a custom error class: https://github.com/bitinn/node-fetch/blob/master/src/abort-error.js
				rej(
					typeof DOMException !== 'undefined'
						? new DOMException('The operation was aborted.', 'AbortError')
						: new AbortError()
				);
				done();
			};
			if (signal.aborted) {
				debug('signal is already aborted - aborting the fetch');
				abort();
			}
			signal.addEventListener('abort', abort);
		}

		this.generateResponse(route, url, options, request)
			.then(res, rej)
			.then(done, done)
			.then(() => {
				setDebugPhase();
			});
	});
};

FetchMock.fetchHandler.isMock = true;

FetchMock.executeRouter = function(url, options, request) {
	const debug = getDebug('executeRouter()');
	debug(`Attempting to match request to a route`);
	if (this.config.fallbackToNetwork === 'always') {
		debug(
			'  Configured with fallbackToNetwork=always - passing through to fetch'
		);
		return { response: this.getNativeFetch(), responseIsFetch: true };
	}

	const match = this.router(url, options, request);

	if (match) {
		debug('  Matching route found');
		return match;
	}

	if (this.config.warnOnFallback) {
		console.warn(`Unmatched ${(options && options.method) || 'GET'} to ${url}`); // eslint-disable-line
	}

	this.push({ url, options, request, isUnmatched: true });

	if (this.fallbackResponse) {
		debug('  No matching route found - using fallbackResponse');
		return { response: this.fallbackResponse };
	}

	if (!this.config.fallbackToNetwork) {
		throw new Error(
			`fetch-mock: No fallback response defined for ${(options &&
				options.method) ||
				'GET'} to ${url}`
		);
	}

	debug('  Configured to fallbackToNetwork - passing through to fetch');
	return { response: this.getNativeFetch(), responseIsFetch: true };
};

FetchMock.generateResponse = async function(route, url, options, request) {
	const debug = getDebug('generateResponse()');
	const response = await resolve(route, url, options, request);

	// If the response says to throw an error, throw it
	// Type checking is to deal with sinon spies having a throws property :-0
	if (response.throws && typeof response !== 'function') {
		debug('response.throws is defined - throwing an error');
		throw response.throws;
	}

	// If the response is a pre-made Response, respond with it
	if (this.config.Response.prototype.isPrototypeOf(response)) {
		debug('response is already a Response instance - returning it');
		return response;
	}

	// finally, if we need to convert config into a response, we do it
	return responseBuilder({
		url,
		responseConfig: response,
		fetchMock: this,
		route
	});
};

FetchMock.router = function(url, options, request) {
	const route = this.routes.find((route, i) => {
		debug(`Trying to match route ${i}`);
		return route.matcher(url, options, request);
	});

	if (route) {
		this.push({
			url,
			options,
			request,
			identifier: route.identifier
		});
		return route;
	}
};

FetchMock.getNativeFetch = function() {
	const func = this.realFetch || (this.isSandbox && this.config.fetch);
	if (!func) {
		throw new Error(
			'fetch-mock: Falling back to network only available on global fetch-mock, or by setting config.fetch on sandboxed fetch-mock'
		);
	}
	return func;
};

FetchMock.push = function({ url, options, request, isUnmatched, identifier }) {
	debug('Recording fetch call', {
		url,
		options,
		request,
		isUnmatched,
		identifier
	});
	const args = [url, options];
	args.request = request;
	args.identifier = identifier;
	args.isUnmatched = isUnmatched;
	this._calls.push(args);
};

module.exports = FetchMock;<|MERGE_RESOLUTION|>--- conflicted
+++ resolved
@@ -61,16 +61,11 @@
 	}
 };
 
-<<<<<<< HEAD
 FetchMock.fetchHandler = async function(url, options, request) {
-	const normalizedRequest = await requestUtils.normalizeRequest(
-=======
-FetchMock.fetchHandler = function(url, options, request) {
 	setDebugPhase('handle');
 	const debug = getDebug('fetchHandler()');
 	debug('fetch called with:', url, options);
-	const normalizedRequest = requestUtils.normalizeRequest(
->>>>>>> 107c380e
+	const normalizedRequest = await requestUtils.normalizeRequest(
 		url,
 		options,
 		this.config.Request
