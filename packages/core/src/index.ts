<<<<<<< HEAD
import fetchMock, { FetchMock , defaultConfig} from './FetchMock.js';
import { RemoveRouteOptions } from './Router.js';
import { RouteName, RouteConfig } from './Route.js';
import { CallHistoryFilter } from './CallHistory.js';
export default fetchMock;
export { FetchMock, defaultConfig, RemoveRouteOptions, RouteName, CallHistoryFilter, RouteConfig };
=======
import fetchMock, { FetchMockConfig, FetchMock } from './FetchMock.js';
import { CallHistoryFilter, CallLog } from './CallHistory.js';
import { RouteMatcher, MatcherDefinition } from './Matchers.js';
import { UserRouteConfig, RouteResponse, RouteName } from './Route.js';

export {
	FetchMockConfig,
	FetchMock,
	CallHistoryFilter,
	CallLog,
	RouteMatcher,
	MatcherDefinition,
	UserRouteConfig,
	RouteResponse,
	RouteName,
};
export default fetchMock;
>>>>>>> 4159741e
<|MERGE_RESOLUTION|>--- conflicted
+++ resolved
@@ -1,11 +1,3 @@
-<<<<<<< HEAD
-import fetchMock, { FetchMock , defaultConfig} from './FetchMock.js';
-import { RemoveRouteOptions } from './Router.js';
-import { RouteName, RouteConfig } from './Route.js';
-import { CallHistoryFilter } from './CallHistory.js';
-export default fetchMock;
-export { FetchMock, defaultConfig, RemoveRouteOptions, RouteName, CallHistoryFilter, RouteConfig };
-=======
 import fetchMock, { FetchMockConfig, FetchMock } from './FetchMock.js';
 import { CallHistoryFilter, CallLog } from './CallHistory.js';
 import { RouteMatcher, MatcherDefinition } from './Matchers.js';
@@ -22,5 +14,4 @@
 	RouteResponse,
 	RouteName,
 };
-export default fetchMock;
->>>>>>> 4159741e
+export default fetchMock;