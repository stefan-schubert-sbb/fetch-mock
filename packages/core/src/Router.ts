--- conflicted
+++ resolved
@@ -13,22 +13,17 @@
 import { hasCredentialsInUrl } from './RequestUtils.js';
 import type { CallLog } from './CallHistory.js';
 
-<<<<<<< HEAD
-export type ResponseConfigProp = "body" | "headers" | "throws" | "status" | "redirectUrl";
-export type RemoveRouteOptions = {
-	includeSticky?: boolean;
-	includeFallback?: boolean;
-	names?: string[];
-}
-=======
 export type ResponseConfigProp =
 	| 'body'
 	| 'headers'
 	| 'throws'
 	| 'status'
 	| 'redirectUrl';
-
->>>>>>> 4159741e
+export type RemoveRouteOptions = {
+	includeSticky?: boolean;
+	includeFallback?: boolean;
+	names?: string[];
+};
 const responseConfigProps: ResponseConfigProp[] = [
 	'body',
 	'headers',
@@ -357,19 +352,11 @@
 		});
 		this.fallbackRoute.config.isFallback = true;
 	}
-<<<<<<< HEAD
-	removeRoutes({ names, includeSticky, includeFallback }: RemoveRouteOptions = {}) {
-=======
 	removeRoutes({
 		names,
 		includeSticky,
 		includeFallback,
-	}: {
-		names?: string[];
-		includeSticky?: boolean;
-		includeFallback?: boolean;
-	} = {}) {
->>>>>>> 4159741e
+	}: RemoveRouteOptions = {}) {
 		includeFallback = includeFallback ?? true;
 		this.routes = this.routes.filter(({ config: { sticky, name } }) => {
 			if (sticky && !includeSticky) {
