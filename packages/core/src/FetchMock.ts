--- conflicted
+++ resolved
@@ -29,7 +29,7 @@
 };
 
 const defineShorthand = (shorthandOptions: UserRouteConfig) => {
-	
+
 	function shorthand (this: FetchMock, matcher: UserRouteConfig): FetchMock;
 	function shorthand (this: FetchMock, matcher: RouteMatcher, response: RouteResponse, options?: UserRouteConfig | string): FetchMock;
 	function shorthand (this: FetchMock, matcher: (RouteMatcher | UserRouteConfig), response?: RouteResponse, options?: (UserRouteConfig | string)): FetchMock {
@@ -55,7 +55,7 @@
 };
 
 export class FetchMock {
-	
+
 	config: FetchMockConfig;
 	router: Router;
 	callHistory: CallHistory;
@@ -103,16 +103,7 @@
 		this.router.setFallback(response);
 		return this;
 	}
-<<<<<<< HEAD
-	/**
-	 *
-	 * @param {MatcherDefinition} matcher
-	 */
-	 
-	defineMatcher(matcher) {
-=======
 	defineMatcher(matcher: MatcherDefinition) {
->>>>>>> 5d182012
 		Route.defineMatcher(matcher);
 	}
 	removeRoutes(options?: {
