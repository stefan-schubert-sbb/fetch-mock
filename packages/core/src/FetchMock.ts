import Router from './Router.js';
import Route, { RouteName, UserRouteConfig, RouteResponse } from './Route.js';
import { MatcherDefinition, RouteMatcher } from './Matchers.js';
import CallHistory from './CallHistory.js';
import * as requestUtils from './RequestUtils.js';

export type FetchMockGlobalConfig = {
	sendAsJson?: boolean;
	includeContentLength?: boolean;
	matchPartialBody?: boolean;
	allowRelativeUrls?: boolean;
};
export type FetchImplementations = {
	fetch?: typeof fetch;
	Headers?: typeof Headers;
	Request?: typeof Request;
	Response?: typeof Response;
};
export type FetchMockConfig = FetchMockGlobalConfig & FetchImplementations;

export const defaultConfig: FetchMockConfig = {
	includeContentLength: true,
	sendAsJson: true,
	matchPartialBody: false,
	Request: globalThis.Request,
	Response: globalThis.Response,
	Headers: globalThis.Headers,
	fetch: globalThis.fetch,
};

const defineShorthand = (shorthandOptions: UserRouteConfig) => {
	function shorthand(this: FetchMock, matcher: UserRouteConfig): FetchMock;
	function shorthand(
		this: FetchMock,
		matcher: RouteMatcher,
		response: RouteResponse,
		options?: UserRouteConfig | string,
	): FetchMock;
	function shorthand(
		this: FetchMock,
		matcher: RouteMatcher | UserRouteConfig,
		response?: RouteResponse,
		options?: UserRouteConfig | string,
	): FetchMock {
		return this.route(
			//@ts-expect-error TODO research how to overload an overload
			matcher,
			response,
			Object.assign(options || {}, shorthandOptions),
		);
	}

	return shorthand;
};
const defineGreedyShorthand = (shorthandOptions: UserRouteConfig) => {
	return function (
		this: FetchMock,
		response: RouteResponse,
		options?: UserRouteConfig | string,
	): FetchMock {
		return this.route(
			'*',
			response,
			Object.assign(options || {}, shorthandOptions),
		);
	};
};

export class FetchMock {
	config: FetchMockConfig;
	router: Router;
	callHistory: CallHistory;

	constructor(config: FetchMockConfig, router?: Router) {
		this.config = config;
		this.router = new Router(this.config, {
			routes: router ? [...router.routes] : [],
			fallbackRoute: router ? router.fallbackRoute : null,
		});
		this.callHistory = new CallHistory(this.config, this.router);
		this.fetchHandler = this.fetchHandler.bind(this);
		Object.assign(this.fetchHandler, {fetchMock: this});
	}
	createInstance(): FetchMock {
		return new FetchMock({ ...this.config }, this.router);
	}
<<<<<<< HEAD
	async fetchHandler (this: FetchMock, requestInput: string | URL | Request, requestInit?: RequestInit): Promise<Response> {
=======
	async fetchHandler(
		this: FetchMock,
		requestInput: string | URL | Request,
		requestInit?: RequestInit,
	): Promise<Response> {
>>>>>>> 4159741e
		// TODO move into router
		let callLog;

		if (requestInput instanceof this.config.Request) {
			callLog = await requestUtils.createCallLogFromRequest(
				requestInput,
				requestInit,
			);
		} else {
			callLog = requestUtils.createCallLogFromUrlAndOptions(
				requestInput,
				requestInit,
			);
		}

		this.callHistory.recordCall(callLog);
		const responsePromise = this.router.execute(callLog);
		callLog.pendingPromises.push(responsePromise);
		return responsePromise;
	}

	route(matcher: UserRouteConfig): FetchMock;
	route(
		matcher: RouteMatcher,
		response: RouteResponse,
		options?: UserRouteConfig | string,
	): FetchMock;
	route(
		matcher: RouteMatcher | UserRouteConfig,
		response?: RouteResponse,
		options?: UserRouteConfig | string,
	): FetchMock {
		this.router.addRoute(matcher, response, options);
		return this;
	}
	catch(response?: RouteResponse): FetchMock {
		this.router.setFallback(response);
		return this;
	}
	defineMatcher(matcher: MatcherDefinition) {
		Route.defineMatcher(matcher);
	}
	removeRoutes(options?: {
		names?: string[];
		includeSticky?: boolean;
		includeFallback?: boolean;
	}): FetchMock {
		this.router.removeRoutes(options);
		return this;
	}
	clearHistory(): FetchMock {
		this.callHistory.clear();
		return this;
	}
	mockGlobal(this: FetchMock): FetchMock {
		globalThis.fetch = this.fetchHandler;
		return this;
	}
	unmockGlobal(this: FetchMock): FetchMock {
		globalThis.fetch = this.config.fetch;
		return this;
	}

<<<<<<< HEAD
	spy(this: FetchMock, matcher?: RouteMatcher | UserRouteConfig, name?: RouteName): FetchMock {
=======
	spy(
		this: FetchMockStandalone,
		matcher?: RouteMatcher | UserRouteConfig,
		name?: RouteName,
	): FetchMockStandalone {
>>>>>>> 4159741e
		if (matcher) {
			//@ts-expect-error TODO findo out how to overload an overload
			this.route(matcher, ({ args }) => this.config.fetch(...args), name);
		} else {
			//@ts-expect-error TODO findo out how to overload an overload
			this.catch(({ args }) => this.config.fetch(...args));
		}

		return this;
	}
	spyGlobal(this: FetchMock): FetchMock {
		this.mockGlobal();
		return this.spy();
	}

	sticky = defineShorthand({ sticky: true });
	once = defineShorthand({ repeat: 1 });
	any = defineGreedyShorthand({});
	anyOnce = defineGreedyShorthand({ repeat: 1 });
	get = defineShorthand({ method: 'get' });
	getOnce = defineShorthand({ method: 'get', repeat: 1 });
	post = defineShorthand({ method: 'post' });
	postOnce = defineShorthand({ method: 'post', repeat: 1 });
	put = defineShorthand({ method: 'put' });
	putOnce = defineShorthand({ method: 'put', repeat: 1 });
	delete = defineShorthand({ method: 'delete' });
	deleteOnce = defineShorthand({ method: 'delete', repeat: 1 });
	head = defineShorthand({ method: 'head' });
	headOnce = defineShorthand({ method: 'head', repeat: 1 });
	patch = defineShorthand({ method: 'patch' });
	patchOnce = defineShorthand({ method: 'patch', repeat: 1 });
}

const fetchMock = new FetchMock({
	...defaultConfig,
});

export default fetchMock;<|MERGE_RESOLUTION|>--- conflicted
+++ resolved
@@ -79,20 +79,16 @@
 		});
 		this.callHistory = new CallHistory(this.config, this.router);
 		this.fetchHandler = this.fetchHandler.bind(this);
-		Object.assign(this.fetchHandler, {fetchMock: this});
+		Object.assign(this.fetchHandler, { fetchMock: this });
 	}
 	createInstance(): FetchMock {
 		return new FetchMock({ ...this.config }, this.router);
 	}
-<<<<<<< HEAD
-	async fetchHandler (this: FetchMock, requestInput: string | URL | Request, requestInit?: RequestInit): Promise<Response> {
-=======
 	async fetchHandler(
 		this: FetchMock,
 		requestInput: string | URL | Request,
 		requestInit?: RequestInit,
 	): Promise<Response> {
->>>>>>> 4159741e
 		// TODO move into router
 		let callLog;
 
@@ -156,15 +152,11 @@
 		return this;
 	}
 
-<<<<<<< HEAD
-	spy(this: FetchMock, matcher?: RouteMatcher | UserRouteConfig, name?: RouteName): FetchMock {
-=======
 	spy(
-		this: FetchMockStandalone,
+		this: FetchMock,
 		matcher?: RouteMatcher | UserRouteConfig,
 		name?: RouteName,
-	): FetchMockStandalone {
->>>>>>> 4159741e
+	): FetchMock {
 		if (matcher) {
 			//@ts-expect-error TODO findo out how to overload an overload
 			this.route(matcher, ({ args }) => this.config.fetch(...args), name);
