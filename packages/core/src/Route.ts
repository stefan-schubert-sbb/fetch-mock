--- conflicted
+++ resolved
@@ -77,7 +77,7 @@
 
   config: RouteConfig;
   matcher: RouteMatcherFunction;
-  
+
   constructor(config: RouteConfig) {
 		this.config = config;
 		this.#sanitize();
@@ -87,23 +87,7 @@
 		this.#delayResponse();
 	}
 
-<<<<<<< HEAD
-	/** @type {RouteConfig} */
-	config = {};
-	/** @type {RouteMatcherFunction=} */
-	matcher = null;
-	/**
-	 * @returns {void}
-	 */
-	 
-	reset() {}
-
-	/**
-	 * @returns {void}
-	 */
-=======
   reset() {}
->>>>>>> 5d182012
 	#validate() {
 		if (['matched', 'unmatched'].includes(this.config.name)) {
 			throw new Error(
@@ -174,7 +158,7 @@
 			responseInput,
 		};
 	}
-  
+
   constructResponseOptions(responseInput: RouteResponseConfig): ResponseInitUsingHeaders {
 		const options = responseInput.options || {};
 		options.status = sanitizeStatus(responseInput.status);
@@ -191,7 +175,7 @@
 		if (typeof body === 'object') {
 			if (
 				this.config.sendAsJson &&
-				responseInput.body != null  
+				responseInput.body != null
 			) {
 				body = JSON.stringify(body);
 				if (!responseOptions.headers.has('Content-Type')) {
