{
	"name": "@fetch-mock/core",
	"description": "Mock http requests made using fetch",
	"version": "0.6.1",
	"exports": {
		"browser": "./dist/esm/index.js",
		"import": {
			"default": "./dist/esm/index.js",
			"types": "./dist/esm/index.d.ts"
		},
		"require": {
			"default": "./dist/cjs/index.js",
			"types": "./dist/cjs/index.d.ts"
		}
	},
	"main": "./dist/cjs/index.js",
	"module": "./dist/esm/index.js",
	"types": "./dist/esm/index.d.ts",
	"type": "module",
	"engines": {
		"node": ">=18.0.0"
	},
	"dependencies": {
		"@types/glob-to-regexp": "^0.4.4",
		"dequal": "^2.0.3",
		"glob-to-regexp": "^0.4.1",
		"is-subset-of": "^3.1.10",
		"regexparam": "^3.0.0"
	},
	"repository": {
		"directory": "packages/core",
		"type": "git",
		"url": "git+https://github.com/wheresrhys/fetch-mock.git"
	},
	"scripts": {
		"build": "rm -rf dist && tsc -p tsconfig.esm.json && tsc -p tsconfig.cjs.json && node ../../scripts/declare-dist-type.js"
	},
<<<<<<< HEAD
	"type": "module",
	"types": "./dist/esm/index.d.ts",
	"version": "0.6.2"
=======
	"license": "MIT",
	"author": "Rhys Evans",
	"bugs": {
		"url": "https://github.com/wheresrhys/fetch-mock/issues"
	},
	"homepage": "http://www.wheresrhys.co.uk/fetch-mock",
	"keywords": [
		"fetch",
		"http",
		"mock",
		"testing",
		"spy",
		"stub"
	]
>>>>>>> 7510b21e
}<|MERGE_RESOLUTION|>--- conflicted
+++ resolved
@@ -1,7 +1,7 @@
 {
 	"name": "@fetch-mock/core",
 	"description": "Mock http requests made using fetch",
-	"version": "0.6.1",
+	"version": "0.6.2",
 	"exports": {
 		"browser": "./dist/esm/index.js",
 		"import": {
@@ -35,11 +35,6 @@
 	"scripts": {
 		"build": "rm -rf dist && tsc -p tsconfig.esm.json && tsc -p tsconfig.cjs.json && node ../../scripts/declare-dist-type.js"
 	},
-<<<<<<< HEAD
-	"type": "module",
-	"types": "./dist/esm/index.d.ts",
-	"version": "0.6.2"
-=======
 	"license": "MIT",
 	"author": "Rhys Evans",
 	"bugs": {
@@ -54,5 +49,4 @@
 		"spy",
 		"stub"
 	]
->>>>>>> 7510b21e
 }