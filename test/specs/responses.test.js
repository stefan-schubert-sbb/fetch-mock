const chai = require('chai');
const expect = chai.expect;

module.exports = fetchMock => {
	describe('responses', () => {
		let fm;
		before(() => {
			fm = fetchMock.createInstance();
			fm.config.warnOnUnmatched = false;
		});

		afterEach(() => fm.restore());

		describe('response building', () => {
			it('respond with a status', async () => {
				fm.mock('http://it.at.there/', 300);
				const res = await fm.fetchHandler('http://it.at.there/');
				expect(res.status).to.equal(300);
				expect(res.statusText).to.equal('Multiple Choices');
			});

			it('should error on invalid statuses', async () => {
				fm.mock('http://foo.com', { status: 'not number' });
				try {
					await fm.fetchHandler('http://foo.com');
					expect(true).to.be.false;
				} catch (err) {
					expect(err.message).to
						.equal(`Invalid status not number passed on response object.
To respond with a JSON object that has status as a property assign the object to body
e.g. {"body": {"status: "registered"}}`);
				}
			});

			it('respond with a string', async () => {
				fm.mock('http://it.at.there/', 'a string');
				const res = await fm.fetchHandler('http://it.at.there/');
				expect(res.status).to.equal(200);
				expect(res.statusText).to.equal('OK');
				expect(await res.text()).to.equal('a string');
			});

			describe('json responses', () => {
				it('respond with a json', async () => {
					fm.mock('http://it.at.there/', { an: 'object' });
					const res = await fm.fetchHandler('http://it.at.there/');
					expect(res.status).to.equal(200);
					expect(res.statusText).to.equal('OK');
					expect(res.headers.get('content-type')).to.equal('application/json');
					expect(await res.json()).to.eql({ an: 'object' });
				});

				it('convert body properties to json', async () => {
					fm.mock('http://it.at.there/', {
						body: { an: 'object' }
					});
					const res = await fm.fetchHandler('http://it.at.there/');
					expect(res.headers.get('content-type')).to.equal('application/json');
					expect(await res.json()).to.eql({ an: 'object' });
				});

				it('not overide existing content-type-header', async () => {
					fm.mock('http://it.at.there/', {
						body: { an: 'object' },
						headers: {
							'content-type': 'text/html'
						}
					});
					const res = await fm.fetchHandler('http://it.at.there/');
					expect(res.headers.get('content-type')).to.equal('text/html');
					expect(await res.json()).to.eql({ an: 'object' });
				});

				it('not convert if `body` property exists', async () => {
					fm.mock('http://it.at.there/', { body: 'exists' });
					const res = await fm.fetchHandler('http://it.at.there/');
					expect(res.headers.get('content-type')).not.to.equal(
						'application/json'
					);
				});

				it('not convert if `headers` property exists', async () => {
					fm.mock('http://it.at.there/', { headers: {} });
					const res = await fm.fetchHandler('http://it.at.there/');
					expect(res.headers.get('content-type')).not.to.exist;
				});

<<<<<<< HEAD
				it('throw `throws` property exists', async () => {
					fm.mock('http://it.at.there/', { throws: 'exists' });
					expect(() => fm.fetchHandler('http://it.at.there/')).to.throw();
				});

=======
>>>>>>> 728f985a
				it('not convert if `status` property exists', async () => {
					fm.mock('http://it.at.there/', { status: 300 });
					const res = await fm.fetchHandler('http://it.at.there/');
					expect(res.headers.get('content-type')).not.to.exist;
				});

				// in the browser the fetch spec disallows invoking res.headers on an
				// object that inherits from a response, thus breaking the ability to
				// read headers of a fake redirected response.
				if (typeof window === 'undefined') {
					it('not convert if `redirectUrl` property exists', async () => {
						fm.mock('http://it.at.there/', {
							redirectUrl: 'http://url.to.hit'
						});
						const res = await fm.fetchHandler('http://it.at.there/');
						expect(res.headers.get('content-type')).not.to.exist;
					});
				}

				it('convert if non-whitelisted property exists', async () => {
					fm.mock('http://it.at.there/', { status: 300, weird: true });
					const res = await fm.fetchHandler('http://it.at.there/');
					expect(res.headers.get('content-type')).to.equal('application/json');
				});
			});

			it('respond with a complex response, including headers', async () => {
				fm.mock('http://it.at.there/', {
					status: 202,
					body: { an: 'object' },
					headers: {
						header: 'val'
					}
				});
				const res = await fm.fetchHandler('http://it.at.there/');
				expect(res.status).to.equal(202);
				expect(res.headers.get('header')).to.equal('val');
				expect(await res.json()).to.eql({ an: 'object' });
			});

			// The fetch spec does not allow for manual url setting
			// However node-fetch does, so we only run this test on the server
			if (typeof window === 'undefined') {
				it('should set the url property on responses', async () => {
					fm.mock('begin:http://foo.com', 200);
					const res = await fm.fetchHandler('http://foo.com/path?query=string');
					expect(res.url).to.equal('http://foo.com/path?query=string');
				});

				it('should set the url property on responses when called with Request', async () => {
					fm.mock('begin:http://foo.com', 200);
					const res = await fm.fetchHandler(
						new fm.config.Request('http://foo.com/path?query=string')
					);
					expect(res.url).to.equal('http://foo.com/path?query=string');
				});
			}

			it('respond with a redirected response', async () => {
				fm.mock('http://it.at.there/', {
					redirectUrl: 'http://it.at.there/destination',
					body: 'I am a redirect'
				});
				const res = await fm.fetchHandler('http://it.at.there/');
				expect(res.redirected).to.equal(true);
				expect(res.url).to.equal('http://it.at.there/destination');
				expect(await res.text()).to.equal('I am a redirect');
			});

			it('construct a response based on the request', async () => {
				fm.mock(
					'http://it.at.there/',
					(url, opts) => url + opts.headers.header
				);
				const res = await fm.fetchHandler('http://it.at.there/', {
					headers: { header: 'val' }
				});
				expect(res.status).to.equal(200);
				expect(await res.text()).to.equal('http://it.at.there/val');
			});

			describe('content-length', () => {
				it('should work on body of type string', async () => {
					fm.mock('http://it.at.there/', 'Fetch-Mock rocks');
					const res = await fetch('http://it.at.there/');
					expect(res.headers.get('content-length')).to.equal('16');
				});

				it('should work on body of type object', async () => {
					fm.mock('http://it.at.there/', { hello: 'world' });
					const res = await fetch('http://it.at.there/');
					expect(res.headers.get('content-length')).to.equal('17');
				});

				it('should not overrule explicit mocked content-length header', async () => {
					fm.mock('http://it.at.there/', {
						body: {
							hello: 'world'
						},
						headers: {
							'Content-Length': '100'
						}
					});
					const res = await fetch('http://it.at.there/');
					expect(res.headers.get('content-length')).to.equal('100');
				});

				it('should be case-insensitive when checking for explicit content-length header', async () => {
					fm.mock('http://it.at.there/', {
						body: {
							hello: 'world'
						},
						headers: {
							'CoNtEnT-LeNgTh': '100'
						}
					});
					const res = await fetch('http://it.at.there/');
					expect(res.headers.get('content-length')).to.equal('100');
				});
			});
		});

		describe('response negotiation', () => {

			it('function', async () => {
				fm.mock('http://it.at.there/', url => url);
				const res = await fm.fetchHandler('http://it.at.there/');
				expect(res.status).to.equal(200);
				expect(await res.text()).to.equal('http://it.at.there/');
			});

			it('Promise', async () => {
				fm.mock('http://it.at.there/', Promise.resolve(200));
				const res = await fm.fetchHandler('http://it.at.there/');
				expect(res.status).to.equal(200);
			});

			it('function that returns a Promise', async () => {
				fm.mock('http://it.at.there/', url => Promise.resolve(url));
				const res = await fm.fetchHandler('http://it.at.there/');
				expect(res.status).to.equal(200);
				expect(await res.text()).to.equal('http://it.at.there/');
			});

			it('Promise for a function that returns a response', async () => {
				fm.mock('http://it.at.there/', Promise.resolve(url => url));
				const res = await fm.fetchHandler('http://it.at.there/');
				expect(res.status).to.equal(200);
				expect(await res.text()).to.equal('http://it.at.there/');
			});

<<<<<<< HEAD
			it('response that throws', async () => {
				fm.mock('http://it.at.there/', {
					throws: 'Oh no'
				});

				try {
					fm.fetchHandler('http://it.at.there/');
					expect(true).to.be.false;
				} catch (err) {
					expect(err).to.equal('Oh no');
				}
			});

=======
>>>>>>> 728f985a
			it('Response', async () => {
				fm.mock(
					'http://it.at.there/',
					new fm.config.Response('http://it.at.there/', { status: 200 })
				);
				const res = await fm.fetchHandler('http://it.at.there/');
				expect(res.status).to.equal(200);
			});

			it('function that returns a Response', async () => {
				fm.mock(
					'http://it.at.there/',
					() => new fm.config.Response('http://it.at.there/', { status: 200 })
				);
				const res = await fm.fetchHandler('http://it.at.there/');
				expect(res.status).to.equal(200);
			});

			it('Promise that returns a Response', async () => {
				fm.mock(
					'http://it.at.there/',
					Promise.resolve(
						new fm.config.Response('http://it.at.there/', { status: 200 })
					)
				);
				const res = await fm.fetchHandler('http://it.at.there/');
				expect(res.status).to.equal(200);
			});
<<<<<<< HEAD
=======

			describe('rejecting', () => {
				it('reject if object with `throws` property', async () => {
					fm.mock('http://it.at.there/', {throws: 'as expected'});

					return fm.fetchHandler('http://it.at.there/')
						.then(() => {
							throw 'not as expected';
						})
						.catch(err => {
							expect(err).to.equal('as expected');
						})
				});

				it('reject if function that returns object with `throws` property', async () => {
					fm.mock('http://it.at.there/', () => ({throws: 'as expected'}));

					return fm.fetchHandler('http://it.at.there/')
						.then(() => {
							throw 'not as expected';
						})
						.catch(err => {
							expect(err).to.equal('as expected');
						})
				});

			})
>>>>>>> 728f985a
		});
	});
};<|MERGE_RESOLUTION|>--- conflicted
+++ resolved
@@ -85,14 +85,6 @@
 					expect(res.headers.get('content-type')).not.to.exist;
 				});
 
-<<<<<<< HEAD
-				it('throw `throws` property exists', async () => {
-					fm.mock('http://it.at.there/', { throws: 'exists' });
-					expect(() => fm.fetchHandler('http://it.at.there/')).to.throw();
-				});
-
-=======
->>>>>>> 728f985a
 				it('not convert if `status` property exists', async () => {
 					fm.mock('http://it.at.there/', { status: 300 });
 					const res = await fm.fetchHandler('http://it.at.there/');
@@ -244,22 +236,6 @@
 				expect(await res.text()).to.equal('http://it.at.there/');
 			});
 
-<<<<<<< HEAD
-			it('response that throws', async () => {
-				fm.mock('http://it.at.there/', {
-					throws: 'Oh no'
-				});
-
-				try {
-					fm.fetchHandler('http://it.at.there/');
-					expect(true).to.be.false;
-				} catch (err) {
-					expect(err).to.equal('Oh no');
-				}
-			});
-
-=======
->>>>>>> 728f985a
 			it('Response', async () => {
 				fm.mock(
 					'http://it.at.there/',
@@ -288,8 +264,6 @@
 				const res = await fm.fetchHandler('http://it.at.there/');
 				expect(res.status).to.equal(200);
 			});
-<<<<<<< HEAD
-=======
 
 			describe('rejecting', () => {
 				it('reject if object with `throws` property', async () => {
@@ -317,7 +291,6 @@
 				});
 
 			})
->>>>>>> 728f985a
 		});
 	});
 };