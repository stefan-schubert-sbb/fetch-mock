// cover case where GET, POST etc are differently named routes
// ... maybe accept method as second argument to calls, called etc
// consider case where multiple routes match.. make sure only one matcher logs calls
const chai = require('chai');
const expect = chai.expect;
const sinon = require('sinon');

module.exports = fetchMock => {
	describe('inspecting', () => {
		let fm;
		before(() => {
			fm = fetchMock.createInstance();
			fm.config.warnOnUnmatched = false;
		});

		describe('constants', () => {
			it('has a MATCHED constant equal to true', () => {
				expect(fetchMock.MATCHED).to.equal(true);
			});
			it('has a UNMATCHED constant equal to false', () => {
				expect(fetchMock.UNMATCHED).to.equal(false);
			});
		});

		describe('api', () => {
			describe('signatures', () => {
				before(() => {
					fm.mock('http://it.at.here/', 200).mock('http://it.at.there/', 200);
					return fm.fetchHandler('http://it.at.here/', { method: 'post' });
				});
				after(() => fm.restore());
				it('called() returns boolean', () => {
					expect(fm.called('http://it.at.here/')).to.be.true;
					expect(fm.called('http://it.at.there/')).to.be.false;
				});
				it('calls() returns array of calls', () => {
					expect(fm.calls('http://it.at.here/')).to.eql([
						['http://it.at.here/', { method: 'post' }]
					]);
					expect(fm.calls('http://it.at.there/')).to.eql([]);
				});
				it('lastCall() returns array of parameters', () => {
					expect(fm.lastCall('http://it.at.here/')).to.eql([
						'http://it.at.here/',
						{ method: 'post' }
					]);
					expect(fm.lastCall('http://it.at.there/')).to.be.undefined;
				});
				it('lastUrl() returns string', () => {
					expect(fm.lastUrl('http://it.at.here/')).to.equal(
						'http://it.at.here/'
					);
					expect(fm.lastUrl('http://it.at.there/')).to.be.undefined;
				});
				it('lastOptions() returns object', () => {
					expect(fm.lastOptions('http://it.at.here/')).to.eql({
						method: 'post'
					});
					expect(fm.lastOptions('http://it.at.there/')).to.be.undefined;
				});
			});
			describe('applying filters', () => {
				beforeEach(() => {
					sinon.stub(fm, 'filterCalls').returns([]);
				});
				afterEach(() => {
					fm.filterCalls.restore();
				});
				it('called() uses the internal filtering method', () => {
					fm.called('name', { an: 'option' });
					expect(fm.filterCalls.calledWith('name', { an: 'option' })).to.be
						.true;
				});
				it('calls() uses the internal filtering method', () => {
					fm.calls('name', { an: 'option' });
					expect(fm.filterCalls.calledWith('name', { an: 'option' })).to.be
						.true;
				});
				it('lastCall() uses the internal filtering method', () => {
					fm.lastCall('name', { an: 'option' });
					expect(fm.filterCalls.calledWith('name', { an: 'option' })).to.be
						.true;
				});
				it('lastUrl() uses the internal filtering method', () => {
					fm.lastUrl('name', { an: 'option' });
					expect(fm.filterCalls.calledWith('name', { an: 'option' })).to.be
						.true;
				});
				it('lastOptions() uses the internal filtering method', () => {
					fm.lastOptions('name', { an: 'option' });
					expect(fm.filterCalls.calledWith('name', { an: 'option' })).to.be
						.true;
				});
			});
		});

		describe('filtering', () => {
			before(async () => {
				fm.mock('http://it.at.here/', 200, { name: 'fetch-mock' })
					.mock('path:/path', 200)
					.mock('http://it.at.thereabouts/', 200)
					.catch();

				await fm.fetchHandler('http://it.at.here/', { method: 'get' });
				await fm.fetchHandler('http://it.at.here/', { method: 'get' });
				await fm.fetchHandler('http://it.at.there/path', { method: 'get' });
				await fm.fetchHandler('http://it.at.where/', { method: 'post' });
			});
			after(() => fm.restore());

			it('can retrieve all calls', () => {
				expect(fm.filterCalls().length).to.equal(4);
			});

			it('can retrieve only calls matched by any route', () => {
				expect(fm.filterCalls(true).length).to.equal(3);
			});

			it('can retrieve only calls not matched by no route', () => {
				expect(fm.filterCalls(false).length).to.equal(1);
			});

			it('can retrieve only calls handled by a named route', () => {
				expect(fm.filterCalls('fetch-mock').length).to.equal(2);
				expect(fm.filterCalls('path:/path').length).to.equal(1);
			});

			it('can retrieve only calls handled by matcher', () => {
				expect(fm.filterCalls('end:/path').length).to.equal(1);
			});

			it('can retrieve only calls retrieved by a matcher with a method filter', () => {
				expect(fm.filterCalls(/where/, 'get').length).to.equal(0);
				expect(fm.filterCalls(/where/, 'post').length).to.equal(1);
			});

			it('can retrieve only calls retrieved by a matcher with options', () => {
				expect(
					fm.filterCalls(/where/, { query: { egg: 'face' } }).length
				).to.equal(0);
				expect(fm.filterCalls(/where/, { method: 'post' }).length).to.equal(1);
			});

			it('returns [url, options] pairs', () => {
				expect(fm.filterCalls()[0]).to.eql([
					'http://it.at.here/',
					{ method: 'get' }
				]);
			});
		});

		describe('call order', () => {
			it('retrieves calls in correct order', () => {
				fm.mock('http://it.at.here/', 200)
					.mock('http://it.at.there/', 200)
					.catch();

				fm.fetchHandler('http://it.at.here/');
				fm.fetchHandler('http://it.at.there/');
				fm.fetchHandler('http://it.at.where/');
				expect(fm.calls()[0][0]).to.equal('http://it.at.here/');
				expect(fm.calls()[1][0]).to.equal('http://it.at.there/');
				expect(fm.calls()[2][0]).to.equal('http://it.at.where/');
			});
		});

		describe('route name resolution', () => {
			afterEach(() => fm.restore());
			it('can filter by named routes', async () => {
				fm.mock('http://it.at.here2/', 200, {
					name: 'my-route'
				});

				await fm.fetchHandler('http://it.at.here2/');

				expect(fm.called('my-route')).to.be.true;
			});

			it('can filter by string based matchers', async () => {
				fm.mock('http://it.at.here/', 200)
					.mock('begin:http://it.at.there/', 200)
					.mock('glob:*/a/*', 200)
					.mock('path:/henry', 200);

				await fm.fetchHandler('http://it.at.here/');
				await fm.fetchHandler('http://it.at.there/');
				await fm.fetchHandler('http://it.at.where/henry');

				expect(fm.called('http://it.at.here/')).to.be.true;
				expect(fm.called('begin:http://it.at.there/')).to.be.true;
				expect(fm.called('path:/henry')).to.be.true;
				expect(fm.called('glob:*/a/*')).to.be.false;
			});

			it('can filter by regex matchers', async () => {
				fm.mock(/it\.at\.here/, 200);

				await fm.fetchHandler('http://it.at.here/');

				expect(fm.called(/it\.at\.here/)).to.be.true;
			});

			it('can filter by function matchers', async () => {
				const myFunc = () => true;
				fm.mock(myFunc, 200);

				await fm.fetchHandler('http://it.at.here/');

				expect(fm.called(myFunc)).to.be.true;
			});

			it('can filter by url even if not a matcher', async () => {
				const myFunc = () => true;
				fm.mock(myFunc, 200);

				await fm.fetchHandler('http://it.at.here/');

				expect(fm.called('http://it.at.here/')).to.be.true;
			});

			it('can filter by url even if not a matcher and called with Request', async () => {
				const myFunc = () => true;
				fm.mock(myFunc, 200);

				await fm.fetchHandler(new fm.config.Request('http://it.at.here/'));

				expect(fm.called('http://it.at.here/')).to.be.true;
			});
		});

		describe('filtering cascade', () => {
			before(async () => {
				fm.once('*', 200, { name: 'path:/asname' })
					.mock('begin:http://it.at.there', 200)
					.mock('end:/notmatch', 200);

				await fm.fetchHandler('http://it.at.there/notmatch');
				await fm.fetchHandler('http://it.at.there/notmatch');
			});
			after(() => fm.restore());

			it('match as name first', async () => {
				expect(fm.calls('path:/asname').length).to.equal(1);
			});

			it('match as matcher.toString() second', async () => {
				expect(fm.calls('begin:http://it.at.there').length).to.equal(1);
			});

			it('match as executable third', async () => {
				expect(fm.calls('path:/notmatch').length).to.equal(2);
			});

			it('not match as executable if is matcher.toString() of existing route', async () => {
				expect(fm.calls('express:/notmatch').length).to.equal(0);
			});
		});

		describe('retrieving call parameters', () => {
			before(() => {
				fm.mock('http://it.at.here/', 200);
				fm.fetchHandler('http://it.at.here/');
				fm.fetchHandler('http://it.at.here/', { method: 'POST' });
			});
			after(() => fm.restore());

			it('calls (call history)', () => {
				expect(fm.calls()[0]).to.eql(['http://it.at.here/', undefined]);
				expect(fm.calls()[1]).to.eql([
					'http://it.at.here/',
					{ method: 'POST' }
				]);
			});

			it('lastCall', () => {
				expect(fm.lastCall()).to.eql([
					'http://it.at.here/',
					{ method: 'POST' }
				]);
			});

			it('lastOptions', () => {
				expect(fm.lastOptions()).to.eql({ method: 'POST' });
			});

			it('lastUrl', () => {
				expect(fm.lastUrl()).to.eql('http://it.at.here/');
			});

			it('when called with Request instance', () => {
				const req = new fm.config.Request('http://it.at.here/', {
					method: 'POST'
				});
				fm.fetchHandler(req);
				expect(fm.lastCall()).to.eql([
					'http://it.at.here/',
<<<<<<< HEAD
					{ method: 'POST' }
				]);
				expect(fm.lastUrl()).to.equal('http://it.at.here/');
				expect(fm.lastOptions()).to.eql({ method: 'POST' });
				expect(fm.lastCall().request).to.equal(req);
=======
					{ method: 'POST' },
					req
				]);
				expect(fm.lastUrl()).to.equal('http://it.at.here/');
				expect(fm.lastOptions()).to.eql({ method: 'POST' });
>>>>>>> 315bf4be
			});
		});

		describe('flushing pending calls', () => {
			afterEach(() => fm.restore());

			it('flush resolves if all fetches have resolved', async () => {
				fm.mock('http://one.com/', 200).mock('http://two.com/', 200);
				// no expectation, but if it doesn't work then the promises will hang
				// or reject and the test will timeout
				await fm.flush();
				fetch('http://one.com');
				await fm.flush();
				fetch('http://two.com');
				await fm.flush();
			});

			it('should resolve after fetches', async () => {
				fm.mock('http://example/', 'working!');
				let data;
				fetch('http://example').then(() => (data = 'done'));
				await fm.flush();
				expect(data).to.equal('done');
			});

			describe('response methods', () => {
				it('should resolve after .json() if waitForResponseMethods option passed', async () => {
					fm.mock('http://example/', { a: 'ok' });
					let data;
					fetch('http://example/')
						.then(res => res.json())
						.then(() => (data = 'done'));

					await fm.flush(true);
					expect(data).to.equal('done');
				});

				it('should resolve after .json() if waitForResponseMethods option passed', async () => {
					fm.mock('http://example/', 'bleurgh');
					let data;
					fetch('http://example/')
						.then(res => res.json())
						.catch(() => (data = 'done'));

					await fm.flush(true);
					expect(data).to.equal('done');
				});

				it('should resolve after .text() if waitForResponseMethods option passed', async () => {
					fm.mock('http://example/', 'working!');
					let data;
					fetch('http://example/')
						.then(res => res.text())
						.then(() => (data = 'done'));

					await fm.flush(true);
					expect(data).to.equal('done');
				});
			});

			it('flush waits for unresolved promises', async () => {
				fm.mock('http://one.com/', 200).mock(
					'http://two.com/',
					() => new Promise(res => setTimeout(() => res(200), 50))
				);

				const orderedResults = [];
				fetch('http://one.com/');
				fetch('http://two.com/');

				setTimeout(() => orderedResults.push('not flush'), 25);

				await fm.flush();
				orderedResults.push('flush');
				expect(orderedResults).to.deep.equal(['not flush', 'flush']);
			});

			it('flush resolves on expected error', async () => {
				fm.mock('http://one.com/', { throws: 'Problem in space' });
				await fm.flush();
			});
		});
	});
};<|MERGE_RESOLUTION|>--- conflicted
+++ resolved
@@ -294,19 +294,11 @@
 				fm.fetchHandler(req);
 				expect(fm.lastCall()).to.eql([
 					'http://it.at.here/',
-<<<<<<< HEAD
 					{ method: 'POST' }
 				]);
 				expect(fm.lastUrl()).to.equal('http://it.at.here/');
 				expect(fm.lastOptions()).to.eql({ method: 'POST' });
 				expect(fm.lastCall().request).to.equal(req);
-=======
-					{ method: 'POST' },
-					req
-				]);
-				expect(fm.lastUrl()).to.equal('http://it.at.here/');
-				expect(fm.lastOptions()).to.eql({ method: 'POST' });
->>>>>>> 315bf4be
 			});
 		});
 
