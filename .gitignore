/node_modules/

# tooling artefacts
/docs/.sass-cache/
.eslintcache
npm-debug.log

# test artifacts
coverage/
/test/fixtures/built-sw.js
.nyc_output

# built files
/docs/_site/
<<<<<<< HEAD
/dist

html
=======
/packages/**/dist
>>>>>>> 35b20abd
<|MERGE_RESOLUTION|>--- conflicted
+++ resolved
@@ -12,10 +12,4 @@
 
 # built files
 /docs/_site/
-<<<<<<< HEAD
-/dist
-
-html
-=======
-/packages/**/dist
->>>>>>> 35b20abd
+/packages/**/dist