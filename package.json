{
  "name": "fetch-mock",
  "version": "0.0.0",
  "description": "Mock http requests made using fetch (or isomorphic-fetch)",
  "main": "src/server.js",
  "browser": "es5/client.js",
  "scripts": {
    "test": "make lint test",
    "prepublishOnly": "make transpile bundle",
    "postinstall": "node scripts/support-fetch-mock.js"
  },
  "babel": {
    "presets": [
      [
        "env",
        {
          "useBuiltIns": "entry"
        }
      ]
    ],
    "plugins": [
      [
        "transform-runtime",
        {
          "polyfill": true
        }
      ]
    ]
  },
  "repository": {
    "type": "git",
    "url": "https://github.com/wheresrhys/fetch-mock.git"
  },
  "keywords": [
    "fetch",
    "http",
    "mock",
    "testing",
    "spy",
    "xhr",
    "ajax"
  ],
  "author": "Rhys Evans",
  "license": "MIT",
  "bugs": {
    "url": "https://github.com/wheresrhys/fetch-mock/issues"
  },
  "homepage": "http://www.wheresrhys.co.uk/fetch-mock",
  "dependencies": {
    "babel-polyfill": "^6.26.0",
    "glob-to-regexp": "^0.4.0",
<<<<<<< HEAD
    "path-to-regexp": "^2.2.1",
    "prettier": "^1.13.7",
    "whatwg-url": "^6.5.0"
=======
    "path-to-regexp": "^2.2.1"
>>>>>>> 8ac56b7f
  },
  "engines": {
    "node": ">=4.0.0"
  },
  "devDependencies": {
    "babel-cli": "^6.1.2",
    "babel-loader": "^7.1.2",
    "babel-plugin-transform-runtime": "^6.23.0",
    "babel-preset-env": "^1.7.0",
    "bluebird": "^3.4.6",
    "chai": "^4.1.2",
    "coveralls": "^3.0.0",
    "eslint": "^4.14.0",
    "eslint-config-origami-component": "^1.0.0",
    "eslint-config-prettier": "^2.9.0",
    "eslint-plugin-prettier": "^2.6.1",
    "karma": "^2.0.2",
    "karma-chai": "^0.1.0",
    "karma-chrome-launcher": "^2.2.0",
    "karma-mocha": "^1.3.0",
    "karma-mocha-reporter": "^2.2.5",
    "karma-webpack": "^3.0.0",
    "mocha": "^5.1.1",
    "node-fetch": "^2.0.0",
    "nyc": "^11.7.3",
    "prettier": "^1.13.7",
    "sinon": "^4.5.0",
    "sinon-chai": "^2.14.0",
    "webpack": "^4.0.0",
    "webpack-cli": "^2.1.3"
  },
  "peerDependencies": {
    "node-fetch": "*"
  }
}<|MERGE_RESOLUTION|>--- conflicted
+++ resolved
@@ -49,13 +49,8 @@
   "dependencies": {
     "babel-polyfill": "^6.26.0",
     "glob-to-regexp": "^0.4.0",
-<<<<<<< HEAD
-    "path-to-regexp": "^2.2.1",
-    "prettier": "^1.13.7",
-    "whatwg-url": "^6.5.0"
-=======
+    "whatwg-url": "^6.5.0",
     "path-to-regexp": "^2.2.1"
->>>>>>> 8ac56b7f
   },
   "engines": {
     "node": ">=4.0.0"
