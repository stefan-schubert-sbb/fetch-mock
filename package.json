{
  "name": "fetch-mock",
  "type": "module",
  "version": "0.0.0",
  "description": "Mock http requests made using fetch (or isomorphic-fetch)",
  "main": "./cjs/server.js",
  "browser": "./esm/client.mjs",
  "module": "./esm/server.mjs",
<<<<<<< HEAD
=======
  "types": "./types/index.d.ts",
>>>>>>> ca4750ce
  "scripts": {
    "test": "make lint test",
    "prepublishOnly": "make build",
    "postinstall": "node scripts/support-fetch-mock.js"
  },
  "babel": {
    "presets": [
      [
        "env",
        {
          "useBuiltIns": "entry"
        }
      ]
    ],
    "plugins": [
      [
        "transform-runtime",
        {
          "polyfill": true
        }
      ]
    ]
  },
  "repository": {
    "type": "git",
    "url": "https://github.com/wheresrhys/fetch-mock.git"
  },
  "keywords": [
    "fetch",
    "http",
    "mock",
    "testing",
    "spy",
    "xhr",
    "ajax"
  ],
  "author": "Rhys Evans",
  "license": "MIT",
  "bugs": {
    "url": "https://github.com/wheresrhys/fetch-mock/issues"
  },
  "homepage": "http://www.wheresrhys.co.uk/fetch-mock",
  "dependencies": {
    "babel-runtime": "^6.26.0",
    "core-js": "^3.0.0",
    "glob-to-regexp": "^0.4.0",
    "lodash.isequal": "^4.5.0",
    "path-to-regexp": "^2.2.1",
    "querystring": "^0.2.0",
    "whatwg-url": "^6.5.0"
  },
  "peerDependencies": {
    "node-fetch": "*"
  },
  "peerDependenciesMeta": {
    "node-fetch": {
      "optional": true
    }
  },
  "engines": {
    "node": ">=4.0.0"
  },
  "devDependencies": {
    "abort-controller": "^3.0.0",
    "babel-cli": "^6.1.2",
    "babel-loader": "^7.1.2",
    "babel-plugin-transform-runtime": "^6.23.0",
    "babel-preset-env": "^1.7.0",
    "bluebird": "^3.4.6",
    "chai": "^4.1.2",
    "coveralls": "^3.0.0",
    "dtslint": "^0.9.9",
    "eslint": "^4.14.0",
    "eslint-config-origami-component": "^1.0.0",
    "eslint-config-prettier": "^2.9.0",
    "eslint-plugin-prettier": "^2.6.1",
    "karma": "^3.1.4",
    "karma-chai": "^0.1.0",
    "karma-chrome-launcher": "^2.2.0",
    "karma-mocha": "^1.3.0",
    "karma-mocha-reporter": "^2.2.5",
    "karma-webpack": "^3.0.0",
    "mocha": "^5.1.1",
    "node-fetch": "^2.0.0",
    "nyc": "^11.7.3",
    "prettier": "^1.13.7",
    "rollup": "^1.25.2",
    "rollup-plugin-commonjs": "^10.1.0",
    "rollup-plugin-json": "^4.0.0",
    "rollup-plugin-node-builtins": "^2.1.2",
    "rollup-plugin-node-globals": "^1.4.0",
    "rollup-plugin-node-resolve": "^5.2.0",
    "sinon": "^4.5.0",
    "sinon-chai": "^2.14.0",
<<<<<<< HEAD
=======
    "typescript": "^3.6.4",
>>>>>>> ca4750ce
    "webpack": "^4.41.2"
  }
}<|MERGE_RESOLUTION|>--- conflicted
+++ resolved
@@ -6,10 +6,7 @@
   "main": "./cjs/server.js",
   "browser": "./esm/client.mjs",
   "module": "./esm/server.mjs",
-<<<<<<< HEAD
-=======
   "types": "./types/index.d.ts",
->>>>>>> ca4750ce
   "scripts": {
     "test": "make lint test",
     "prepublishOnly": "make build",
@@ -104,10 +101,7 @@
     "rollup-plugin-node-resolve": "^5.2.0",
     "sinon": "^4.5.0",
     "sinon-chai": "^2.14.0",
-<<<<<<< HEAD
-=======
     "typescript": "^3.6.4",
->>>>>>> ca4750ce
     "webpack": "^4.41.2"
   }
 }